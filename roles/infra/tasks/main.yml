--- conflicted
+++ resolved
@@ -50,80 +50,8 @@
         terraform_provision_state: "{{ terraform_state_pull.stdout | from_json }}"
   when: terraform_readonly
 
-<<<<<<< HEAD
-    - name: Add gateway node to in-memory inventory
-      add_host:
-        name: gateway
-        ansible_host: "{{ cluster_gateway_ip }}"
-        ansible_user: "{{ cluster_ssh_user }}"
-        ansible_ssh_private_key_file: "{{ cluster_ssh_private_key_file }}"
-        inventory_dir: "{{ inventory_dir }}"
-
-    - name: Add cluster nodes to in-memory inventory
-      add_host:
-        name: "{{ node.name }}"
-        # Add the node to it's specified primary group and the cluster group
-        groups: "{{ ['cluster'] + node.groups }}"
-        ansible_host: "{{ node.ip }}"
-        ansible_user: "{{ cluster_ssh_user }}"
-        ansible_ssh_private_key_file: "{{ cluster_ssh_private_key_file }}"
-        ansible_ssh_common_args: "{{ cluster_ssh_common_args }}"
-        # Use the same inventory_dir as the host that ran Terraform
-        inventory_dir: "{{ inventory_dir }}"
-      loop: "{{ cluster_nodes }}"
-      loop_control:
-        loop_var: node
-        label: "{{ node.name }}"
-
-    - name: Set facts for nodes
-      include_tasks: set_node_facts.yml
-      loop: "{{ cluster_nodes }}"
-      loop_control:
-        loop_var: node
-        label: "{{ node.name }}"
-    
-    # Using delegate_to and wait_for_connection can result in interpreter
-    # discovery failures. Wait for a service to be listening on port 22
-    # before wait_for_connection.
-    # https://github.com/ansible/ansible/issues/80514
-    - name: Wait for sshd to be listening on the gateway node
-      wait_for:
-        port: 22
-        host: "{{ cluster_gateway_ip }}"
-        timeout: 600
-
-    - name: Wait for Ansible to connect to the gateway node
-      wait_for_connection:
-        # Wait for 10 mins for host to become available
-        timeout: 600
-      delegate_to: gateway
-
-    - name: Wait for sshd to be listening on cluster nodes
-      wait_for:
-        # Wait for 10 mins for host to become available
-        timeout: 600
-        host: "{{ node.ip }}"
-        port: 22
-      delegate_to: gateway
-      loop: "{{ cluster_nodes }}"
-      loop_control:
-        loop_var: node
-        label: "{{ node.ip }}"
-
-    - name: Wait for Ansible to connect to the cluster nodes
-      wait_for_connection:
-        # Wait for 10 mins for host to become available
-        timeout: 600
-      delegate_to: "{{ node.name }}"
-      loop: "{{ cluster_nodes }}"
-      loop_control:
-        loop_var: node
-        label: "{{ node.name }}"
-  when: terraform_state == 'present'
-=======
 - name: Populate in-memory inventory
   include_tasks: inventory_adopt.yml
   when: 
     - terraform_state == 'present'
-    - terraform_adopt_inventory
->>>>>>> 924c29b4
+    - terraform_adopt_inventory